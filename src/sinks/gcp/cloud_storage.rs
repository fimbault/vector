--- conflicted
+++ resolved
@@ -375,16 +375,10 @@
 
 impl RequestSettings {
     fn new(config: &GcsSinkConfig) -> crate::Result<Self> {
-<<<<<<< HEAD
-        let acl = config.acl.unwrap_or(GcsPredefinedAcl::default());
-        let acl = HeaderValue::from_str(&to_string(acl)).unwrap();
-        let content_type = HeaderValue::from_str(config.encoding.codec().content_type()).unwrap();
-=======
         let acl = config
             .acl
             .map(|acl| HeaderValue::from_str(&to_string(acl)).unwrap());
-        let content_type = HeaderValue::from_str(config.encoding.codec.content_type()).unwrap();
->>>>>>> e041007b
+        let content_type = HeaderValue::from_str(config.encoding.codec().content_type()).unwrap();
         let content_encoding = config
             .compression
             .content_encoding()
