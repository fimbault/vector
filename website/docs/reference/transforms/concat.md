---
last_modified_on: "2020-04-11"
component_title: "Concat"
description: "The Vector `concat` transform accepts and outputs `log` events allowing you to concat (substrings) of other fields to a new one."
event_types: ["log"]
function_category: "shape"
issues_url: https://github.com/timberio/vector/issues?q=is%3Aopen+is%3Aissue+label%3A%22transform%3A+concat%22
sidebar_label: "concat|[\"log\"]"
source_url: https://github.com/timberio/vector/tree/master/src/transforms/concat.rs
status: "beta"
title: "Concat Transform"
---

import Fields from '@site/src/components/Fields';
import Field from '@site/src/components/Field';
import Tabs from '@theme/Tabs';
import TabItem from '@theme/TabItem';

The Vector `concat` transform
accepts and outputs [`log`][docs.data-model.log] events allowing you to concat
(substrings) of other fields to a new one.

<!--
     THIS FILE IS AUTOGENERATED!

     To make changes please edit the template located at:

     website/docs/reference/transforms/concat.md.erb
-->

## Configuration

<Tabs
  block={true}
  defaultValue="common"
  values={[{"label":"Common","value":"common"},{"label":"Advanced","value":"advanced"}]}>
<TabItem value="common">

```toml title="vector.toml"
[transforms.my_transform_id]
  type = "concat" # required
  inputs = ["my-source-id"] # required
  items = ["first[..5]", "second[3..5]", "third[-5..]"] # required
  target = "root_field_name" # required

# Optional unit tests
[[tests]]
  name = "test_concat"

  [[tests.inputs]]
    insert_at = "my_transform_id"
    type = "log"
    [tests.inputs.log_fields]
      first = "checking for errors"
      second = "in my config"
      third = "suits my style"

  [[tests.outputs]]
    extract_from = "my_transform_id"
    [[tests.outputs.conditions]]
      type = "check_fields"
      "dest_field_name.eq" = "check my style"
```

</TabItem>
<TabItem value="advanced">

```toml title="vector.toml"
[transforms.my_transform_id]
  type = "concat" # required
  inputs = ["my-source-id"] # required
<<<<<<< HEAD
  items = ["first[..5]", "second[3..5]", "third[-5..]"] # required
  target = "root_field_name" # required
  joiner = " " # optional, default

# Optional unit tests
[[tests]]
  name = "test_concat"

  [[tests.inputs]]
    insert_at = "my_transform_id"
    type = "log"
    [tests.inputs.log_fields]
      first = "checking for errors"
      second = "in my config"
      third = "suits my style"

  [[tests.outputs]]
    extract_from = "my_transform_id"
    [[tests.outputs.conditions]]
      type = "check_fields"
      "dest_field_name.eq" = "check my style"
=======
  items = ["first[..3]", "second[-5..]", "third[3..6]"] # required
  joiner = " " # optional, default
  target = "root_field_name" # required
>>>>>>> 49c5489f
```

</TabItem>
</Tabs>

<Fields filters={true}>
<Field
  common={true}
  defaultValue={null}
  enumValues={null}
  examples={[["first[..5]","second[3..5]","third[-5..]"]]}
  groups={[]}
  name={"items"}
  path={null}
  relevantWhen={null}
  required={true}
  templateable={false}
  type={"[string]"}
  unit={null}
  warnings={[]}
  >

### items

A list of substring definitons in the format of source_field[start..end]. For
both start and end negative values are counted from the end of the string.




</Field>
<Field
  common={false}
  defaultValue={" "}
  enumValues={null}
  examples={[" ",",","_","+"]}
  groups={[]}
  name={"joiner"}
  path={null}
  relevantWhen={null}
  required={false}
  templateable={false}
  type={"string"}
  unit={null}
  warnings={[]}
  >

### joiner

The string that is used to join all items.




</Field>
<Field
  common={true}
  defaultValue={null}
  enumValues={null}
  examples={["root_field_name","parent.child","array[0]"]}
  groups={[]}
  name={"target"}
  path={null}
  relevantWhen={null}
  required={true}
  templateable={false}
  type={"string"}
  unit={null}
  warnings={[]}
  >

### target

The name for the new label.

 See [Field Notation Syntax](#field-notation-syntax) for more info.


</Field>
</Fields>

## Examples

Given the following input log event:

```json
{
  "message": "Hello world",
  "month": "12",
  "day": "25",
  "year": "2020"
}
```

And the following example configuration:

```toml
[transforms.concat_date]
  type = "concat"
  items = ["month", "day", "year"]
  target = "date"
  joiner = "/"
```

A log event will be output with the following structure:

```json
{
  "message": "Hello world",
  "date": "12/25/2020", // <-- new field
  "month": "12",
  "day": "25",
  "year": "2020"
}
```

## How It Works

### Complex Processing

If you encounter limitations with the `concat`
transform then we recommend using a [runtime transform][urls.vector_programmable_transforms].
These transforms are designed for complex processing and give you the power of
full programming runtime.

### Environment Variables

Environment variables are supported through all of Vector's configuration.
Simply add `${MY_ENV_VAR}` in your Vector configuration file and the variable
will be replaced before being evaluated.

You can learn more in the
[Environment Variables][docs.configuration#environment-variables] section.

### Field Notation Syntax

The [`target`](#target) options
support [Vector's field notation syntax][docs.reference.field-path-notation],
enabling access to root-level, nested, and array field values. For example:

```toml title="vector.toml"
[transforms.my_concat_transform_id]
  # ...
  target = "root_field_name"
  target = "parent.child"
  target = "array[0]"
  # ...
```

You can learn more about Vector's field notation in the
[field notation reference][docs.reference.field-path-notation].


[docs.configuration#environment-variables]: /docs/setup/configuration/#environment-variables
[docs.data-model.log]: /docs/about/data-model/log/
[docs.reference.field-path-notation]: /docs/reference/field-path-notation/
[urls.vector_programmable_transforms]: https://vector.dev/components/?functions%5B%5D=program<|MERGE_RESOLUTION|>--- conflicted
+++ resolved
@@ -1,5 +1,5 @@
 ---
-last_modified_on: "2020-04-11"
+last_modified_on: "2020-04-16"
 component_title: "Concat"
 description: "The Vector `concat` transform accepts and outputs `log` events allowing you to concat (substrings) of other fields to a new one."
 event_types: ["log"]
@@ -69,10 +69,9 @@
 [transforms.my_transform_id]
   type = "concat" # required
   inputs = ["my-source-id"] # required
-<<<<<<< HEAD
   items = ["first[..5]", "second[3..5]", "third[-5..]"] # required
+  joiner = " " # optional, default
   target = "root_field_name" # required
-  joiner = " " # optional, default
 
 # Optional unit tests
 [[tests]]
@@ -91,11 +90,6 @@
     [[tests.outputs.conditions]]
       type = "check_fields"
       "dest_field_name.eq" = "check my style"
-=======
-  items = ["first[..3]", "second[-5..]", "third[3..6]"] # required
-  joiner = " " # optional, default
-  target = "root_field_name" # required
->>>>>>> 49c5489f
 ```
 
 </TabItem>
